--- conflicted
+++ resolved
@@ -7,11 +7,8 @@
 mod fs_stat;
 mod kstat;
 mod pipe;
-<<<<<<< HEAD
-=======
 mod poll_events;
 mod socket;
->>>>>>> f971cefc
 mod stdio;
 mod vfs;
 pub mod socket;
